# Integrations by Autohive
This repository hosts Autohive integrations made and maintained by the Autohive team.

## Integrations

### Notion

[notion](notion): Enhanced integration with Notion API featuring comprehensive workspace management capabilities. Supports searching pages and databases, querying database entries with advanced filtering, creating and managing pages, updating page properties, retrieving and modifying block content, and managing database schemas. Includes robust error handling and pagination support for large datasets.

### RSS Reader 

[rss-reader-feedparser](rss-reader-feedparser): Reads RSS feeds using the `feedparser` library.

[rss-reader-feedparser-ah-fetch](rss-reader-feedparser-ah-fetch): Reads RSS feeds using `feedparser` and the `autohive-integration-sdk`'s `fetch()` method for HTTP requests. 

Supports basic HTTP authentication and Bearer token authentication via the SDK.

### Google Ads

[adwords_tool](adwords_tool): Fetches campaign data from the Google Ads API using the `google-ads` library. The scope can currently perform all CRUD operations.

### Google Analytics

[google-analytics](google-analytics): Google Analytics 4 (GA4) integration for accessing analytics data, reports, and metrics through the Analytics Data API. Supports running customized reports with dimensions and metrics, real-time analytics for monitoring active users and current activity in the last 30 minutes, metadata discovery for exploring available dimensions and metrics, and batch processing for running multiple reports in a single API call. Features OAuth2 authentication with Analytics Data API scope, flexible date range filtering (absolute YYYY-MM-DD and relative formats like "7daysAgo"), pagination support with limit and offset, and access to all GA4 event data including common dimensions (country, city, deviceCategory, browser, pagePath, eventName) and metrics (activeUsers, sessions, screenPageViews, bounceRate, conversions, engagementRate). Includes 4 actions for standard reports, real-time data, metadata retrieval, and batch report execution. Ideal for analytics workflows, data analysis, reporting automation, and business intelligence.

### Box

[box](box): Manages files and folders in Box cloud storage. Supports listing shared folders, searching files, downloading file contents, uploading files, and browsing folder contents with recursive support.

### Canva

[canva](canva): Comprehensive Canva integration for managing assets, designs, folders, and brand templates through the Canva Connect API. Supports uploading and managing assets (images, videos, audio), creating and exporting designs in various formats (PNG, JPG, PDF, PPTX, etc.), organizing content with folders, and accessing brand templates for Enterprise users. Features OAuth 2.0 with PKCE authentication, asynchronous job tracking for uploads and exports, pagination support for large datasets, and complete CRUD operations across all resource types. Includes 18 actions covering asset management, design creation and export, folder organization, and brand template access. Ideal for content creation automation and asset management workflows.

### Circle

[circle](circle): Comprehensive integration with Circle.so community platform for managing posts, members, spaces, and events. Features searching and creating posts with markdown-to-TipTap conversion, member management with email search and profile access, space discovery and filtering by type, event tracking for upcoming/past community events, and comment operations for engagement. Includes comprehensive error handling, pagination support, and access to community-wide information and statistics.

### ClickUp

[clickup](clickup): Comprehensive project management integration with ClickUp API v2 for task management, list organization, and team collaboration automation. Supports full CRUD operations for tasks (create, get, update, delete, list with filtering by status, assignees, and pagination), lists (create in folders or spaces, get, update, delete), and folders (create, get, update, delete, list). Includes space management (get space details, list spaces in workspace), team/workspace discovery, and comment operations (create, get, update, delete task comments with markdown support). Features OAuth 2.0 authentication with automatic token management, priority levels (Urgent, High, Normal, Low), assignee management, due dates with timestamps, tag support, and subtask handling. Includes 22 actions covering tasks, lists, folders, spaces, teams, and comments. Ideal for task automation, project organization, workflow management, and team collaboration workflows.

### Coda

[coda](coda): Comprehensive Coda integration for managing documents, pages, tables, and rows. Supports full CRUD operations for docs (list, get, create, update, delete) and pages (list, get, create with HTML/Markdown content, update metadata, delete). Includes table and column discovery (list tables/columns, get table/column details) and complete row management (list with filtering/sorting, get, upsert with keyColumns, update, delete single/multiple). Features Bearer token authentication, pagination support, async processing (HTTP 202 responses), multiple value formats (simple/rich), and comprehensive error handling. Ideal for document automation, content management, and data synchronization workflows.

### ElevenLabs

[elevenlabs](elevenlabs): AI-powered text-to-speech integration with ElevenLabs API for voice generation and audio management. Supports converting text to realistic speech with customizable voice settings, browsing and filtering available voices by category and use case, accessing voice metadata and settings, tracking generation history, downloading previously generated audio files, and monitoring subscription usage and credits. Features 7 actions (1 paid, 6 free), API key authentication, multiple output formats (MP3, PCM), voice customization controls (stability, similarity, style), and base64-encoded audio file outputs. Includes 20 premade professional voices with various accents. Ideal for content creation, audiobook narration, voiceovers, and automated audio generation workflows.

### Eventbrite

<<<<<<< HEAD
=======
[fathom](fathom): Conversation intelligence integration with Fathom AI for accessing meeting recordings, transcripts, and team data. Supports listing and filtering meeting recordings with advanced search capabilities by date range, participants, domains, and meeting type, retrieving full transcripts with speaker attribution and timestamps, accessing team and team member information, and comprehensive pagination support for all endpoints. Features OAuth 2.0 authentication with public_api scope and integration with Fathom's video meeting recording and transcription platform. Includes 4 actions covering meeting data access, transcript retrieval, and team management. Ideal for meeting analytics, conversation intelligence workflows, and automated report generation from meeting data.
### Eventbrite

>>>>>>> 3ee1a065
[eventbrite](eventbrite): Comprehensive event management integration with Eventbrite API v3 for managing events, venues, attendees, orders, and ticket classes. Supports full event lifecycle management (create, update, delete, publish, unpublish, cancel, copy events), venue operations (create, update, list venues with address management), ticket class management (create, update, delete ticket types with pricing and quantity controls), order tracking by event or organization with status filtering, attendee management with check-in status, and category browsing. Features OAuth2 platform authentication with scopes for events, orders, attendees, venues, organizations, and user data. Includes 28 actions covering user info, organizations, events, venues, orders, attendees, ticket classes, and categories. Ideal for event automation, ticketing workflows, attendee tracking, and venue management.

### Front

[front](front): Customer service integration for Front's communication platform. Supports comprehensive inbox and conversation management, including listing and accessing inboxes, managing conversations and messages, creating new messages and replies through channels, accessing message templates for consistent responses, and managing conversation assignments and tags. Features channel-based message creation, conversation filtering, teammate and tag management, and complete message lifecycle operations for customer support workflows.

### Gong

[gong](gong): Integrates with Gong's conversation analytics platform to access call recordings, transcripts, and user data. Supports listing and searching calls, retrieving detailed call information and transcripts with speaker mapping, and managing user accounts. Includes comprehensive error handling and date filtering capabilities.

### Grammarly

[grammarly](grammarly): Comprehensive writing analysis integration with Grammarly API for quality assessment, AI detection, plagiarism checking, and analytics automation. Supports analyzing documents for writing quality with detailed scores (engagement, correctness, delivery, clarity), detecting AI-generated content with confidence scores and percentage metrics, checking for plagiarism against billions of sources with originality scores, and retrieving user analytics for team usage tracking (active days, sessions, improvements, AI prompt usage). Features OAuth 2.0 client credentials authentication with automatic token management, asynchronous job processing with status polling, 30-day result retention, and pagination support for analytics. Includes 7 actions covering Writing Score API (2 actions), Analytics API (1 action), AI Detection API (2 actions, Beta), and Plagiarism Detection API (2 actions, Beta). Supports multiple file formats (.doc, .docx, .odt, .txt, .rtf) with 4MB maximum file size. Ideal for content quality automation, academic integrity compliance, AI content verification, and team productivity tracking workflows.

### Google Looker

[google-looker](google-looker): Business intelligence integration with Looker API for accessing dashboards, executing queries, and managing data models. Supports listing and retrieving dashboards with full metadata, executing LookML queries against explores with dimensions and measures, running raw SQL queries against database connections, and browsing available models and connections. Features custom authentication and comprehensive error handling for enterprise analytics workflows.

### Xero

[xero](xero): Comprehensive Xero accounting integration with OAuth 2.0 authentication. Features retrieving available tenant connections, creating and updating sales invoices and purchase bills, attaching files to invoices/bills, contact search, and comprehensive financial reporting (aged payables/receivables, balance sheet, P&L, trial balance). Includes chart of accounts access, payment records, bank transactions, robust error handling, and rate limiting.

### Zoho CRM

[Zoho](Zoho): Comprehensive Zoho CRM integration providing full customer lifecycle management capabilities. Supports complete CRUD operations across all major CRM modules including contacts, accounts, deals, leads, tasks, events, and calls, with notes management across all 7 modules. Features lead-to-deal conversion workflows, advanced relationship queries, hierarchical account structures, activity tracking, and custom COQL query execution. Includes OAuth 2.0 authentication, robust error handling, pagination support, and 54 distinct actions covering sales pipeline management, customer onboarding, and CRM automation workflows.

### Facebook Pages

[facebook](facebook): Comprehensive Facebook Pages integration for managing social media presence through the Graph API v21.0. Supports page discovery, full post lifecycle (create, retrieve, schedule, delete) with text, photo, video, and link content types, comment management (read, reply, hide/unhide, like/unlike, delete), and page/post-level analytics. Features scheduled posting (10 min to 75 days ahead) with ISO 8601 and Unix timestamp support. Uses a multi-file structure pattern for maintainability with separate action modules. Includes OAuth2 authentication with comprehensive page permissions.

### Reddit

[reddit](reddit): Connect workflows to Reddit with automated engagement capabilities. Search posts across subreddits with customizable filtering options and automatically post comments to join conversations. Includes authentication via Reddit OAuth with read and submit permissions, comprehensive post data extraction, and support for brand monitoring and community engagement workflows.

### App and Business Reviews

[app-business-reviews](app-business-reviews): Unified review aggregation integration powered by SerpAPI. Access reviews from Apple App Store (iOS apps), Google Play Store (Android apps), and Google Maps (business locations) through a single integration. Supports searching for apps and places, fetching reviews with advanced sorting and filtering, pagination for large datasets, and automatic ID resolution from names. Features customizable sort orders (newest, most helpful, rating-based), platform filtering for Android apps, and flexible location-based searches. Includes comprehensive error handling with helpful Place ID guidance and single API key authentication for all three review sources.

### Supadata

[supadata](supadata): Video transcription integration that extracts text transcripts from social media videos using the Supadata API. Supports YouTube, TikTok, Instagram, and X (Twitter) platforms with timestamped SRT-format output. Ideal for content analysis, accessibility features, and creating searchable text archives from video content.

### Heartbeat

[heartbeat](heartbeat): Connects to Heartbeat.chat community platform for comprehensive access to channels, threads, comments, users, and events. Supports retrieving channel information, managing thread discussions, creating and viewing comments, accessing user profiles, and viewing community events. Includes full CRUD operations for community engagement and content management.

### HeyGen

[heygen](heygen): AI-powered video avatar integration for creating realistic talking avatar videos. Supports generating AI photo avatars, creating and training avatar groups, generating new looks, creating videos with avatars and voice synthesis, and checking generation/video status. Includes voice and avatar discovery, motion and sound effects, and avatar group management. Features 19 actions with API key authentication.

### Google Calendar

[google-calendar](google-calendar): Integrates with Google Calendar API for comprehensive calendar and event management within Autohive workflows. Supports listing accessible calendars, creating and managing calendar events (both timed and all-day), attendee management, and event lifecycle operations. Features secure OAuth2 authentication and pagination support for large event datasets.

### Harvest

[harvest](harvest): Time tracking and project management integration with Harvest API for logging work hours, managing projects, clients, and teams. Supports creating and managing time entries with running timers, listing and filtering time entries by project, client, user, and date range, managing projects and clients, tracking tasks and team members, and comprehensive resource management operations. Features OAuth2 authentication, flexible time logging (manual hours or running timers), pagination support for large datasets, and full CRUD operations for time entries. Includes 10 core actions covering time tracking workflows, project organization, and team collaboration.

### Google Sheets

[google-sheets](google-sheets): Connects to Google Sheets and Drive APIs to list accessible spreadsheets, read and write A1 ranges, append rows, apply formatting, freeze panes, run batch updates, and duplicate spreadsheets. Uses Google OAuth2 platform authentication with appropriate scopes for Sheets and Drive.

### Google Tasks

[google-tasks](google-tasks): Integrates with Google Tasks API for comprehensive task management within Autohive workflows. Supports listing and accessing task lists, and full CRUD operations for tasks including creating tasks with due dates and notes, managing subtasks with parent-child relationships, updating task status and properties, repositioning tasks, and filtering by completion status and date ranges. Features secure OAuth2 authentication, pagination support for large task collections (up to 2,000 lists and 20,000 tasks per list), and comprehensive error handling for productivity and workflow automation.

### Google Business Profile

[google-business-profile](google-business-profile): Connects to Google My Business API for comprehensive business profile and review management. Supports listing business accounts and locations, reading customer reviews with ratings and comments, replying to customer reviews professionally, and managing review interactions. Features secure OAuth2 authentication with Google Maps Reviews provider and comprehensive error handling for reputation management workflows.

### Microsoft Copilot 365

[Microsoft Copilot 365](microsoft365): Comprehensive integration with Microsoft Copilot 365 services including Outlook, OneDrive, Calendar, and SharePoint through Microsoft Graph API. Supports email management (send, draft, reply, forward, search with attachments), calendar operations (create, update, list events with date filtering), OneDrive file operations (search, read with PDF conversion), SharePoint site and document library access (search sites, list libraries, search documents across all drives, read files), and contact management. Features multi-drive SharePoint support, automatic PDF conversion for Office documents, timezone-aware calendar queries, null-safe field handling, and OAuth2 authentication with enterprise-grade permissions including Sites.Read.All for organizational knowledge base access.

### Microsoft Planner

[microsoft-planner](microsoft-planner): Comprehensive task and project management integration with Microsoft Planner via Microsoft Graph API v1.0 for organizing team work within Microsoft 365 groups. Supports complete plan lifecycle management (create, update, delete, list plans within groups), bucket organization for task categorization, full CRUD operations for tasks with assignments, due dates, priorities, categories, and progress tracking, and checklist operations within tasks. Features user lookup and search by email, group membership listing, task filtering by plan/bucket/user, task details management including descriptions and references, and board format customization for different views (assigned-to, bucket, progress). Includes automatic ETag management for optimistic concurrency control, proper assignment formatting with user GUIDs, data cleaning for read-only fields, and OAuth2 authentication with Tasks.ReadWrite and Group.ReadWrite.All scopes. Comprises 36 actions covering groups, users, plans, buckets, tasks, checklists, and board formatting. Ideal for team collaboration, project planning, task tracking, and workflow automation across Microsoft 365 workspaces.

### Spreadsheet Tools

[spreadsheet-tools](spreadsheet-tools): Tools for working with spreadsheet files including conversion to JSON format with automatic header sanitization and type inference. Supports Excel (.xlsx/.xls) and CSV file formats. Features automatic data type detection, header sanitization for valid JSON property names, duplicate header handling, and UTF-8/BOM encoding support. Ideal for data transformation, spreadsheet parsing, and converting tabular data into structured JSON for workflow automation.

### Asana

[asana](asana): Comprehensive project management integration with Asana API v1.0 for task and team collaboration automation. Supports complete task lifecycle management (create, get, update, list, delete tasks with assignees, due dates, and completion tracking), full project CRUD operations (list, get, create, update, delete projects with team associations and archiving), section organization (list, create, update sections, move tasks between sections for board/column workflows), team communication (create and list comments/stories on tasks), and subtask creation for breaking down complex work. Features Personal Access Token authentication with Bearer token headers, Asana data object wrapper handling, GID-based resource identification, and flexible task filtering. Includes 17 comprehensive actions covering tasks, projects, sections, comments, and subtasks. Ideal for workflow automation, task capture from external sources, project template creation, team collaboration, and productivity tracking across workspaces.

### Mailchimp

[mailchimp](mailchimp): Email marketing integration with Mailchimp Marketing API v3.0 for managing mailing lists, audience members, and email campaigns. Supports complete list management (create, get, list audiences), member operations (add, update, get members with merge fields and tags), and campaign management (create, get, list campaigns with status filtering). Features OAuth2 authentication with dynamic data center resolution, automatic rate limiting with retry logic (max 10 simultaneous connections), MD5 subscriber hash generation, and pagination support for large datasets. Includes 10 actions covering audience management, subscriber lifecycle, and email campaign workflows.

### Google Chat

[google-chat](google-chat): User-authenticated Google Chat integration for messaging and space management. Supports sending and managing messages with threading and @mentions, creating and managing Chat spaces, listing and reacting to messages with emojis, managing space memberships, and finding direct message conversations. Features 13 actions including full CRUD operations for messages, space management, reaction support, and OAuth2 authentication with user context. Ideal for team communication automation, notification workflows, and Chat bot alternatives using user credentials.

### Google Search Console

[google-search-console](google-search-console): Comprehensive Google Search Console integration for accessing search analytics, URL inspection, sitemap management, and site verification data. Supports querying search performance data with dimensions (query, page, country, device, date) and metrics (clicks, impressions, CTR, position), advanced filtering and grouping, listing verified sites with permission levels, inspecting individual URLs for index status and mobile usability, and managing sitemaps with submission status tracking. Features OAuth2 authentication, pagination support for large datasets (up to 25,000 rows per request), support for both URL-prefix and Domain properties, and comprehensive error handling. Includes 5 actions covering search analytics queries, site listing, URL inspection, and sitemap management. Ideal for SEO automation, search performance monitoring, and website health tracking workflows.

### Hacker News

[hackernews](hackernews): Read-only integration with the official Hacker News API for fetching tech news, discussions, and community content. Supports retrieving top, best, and new stories, Ask HN discussions, Show HN project showcases, and YC job postings. Features story detail fetching with threaded comment trees (configurable depth), user profile lookup with karma scores, and LLM-optimized output with ISO timestamps and pre-computed HN URLs. Includes 8 actions with concurrent batch fetching for performance. No authentication required (public API, no rate limits). Ideal for daily tech news digests, community monitoring, and curated report generation.

### Google Docs

[google-docs](google-docs): Comprehensive integration with Google Docs API v1 for document creation, content formatting, and document analysis. Supports creating new documents, retrieving full document content and structure, inserting plain text paragraphs, inserting markdown-formatted content with automatic styling (headings H1-H6, bold, italic), applying text formatting (bold, italic, font size, colors), parsing document structure to identify headings and paragraphs, and executing complex batch update operations. Features OAuth2 authentication, markdown-to-Google Docs style conversion, and 6 core actions for document automation workflows.

### Freshdesk

[freshdesk](freshdesk): Comprehensive help desk integration with Freshdesk API v2 for complete customer support operations. Supports ticket management (create, list, get, update, delete tickets with priority and status control), contact management (full CRUD operations for customer contacts with company associations), company management (create and manage organizations with domain associations), and conversation tracking (list ticket conversations, add private notes for agents, create public replies to customers). Features custom API key authentication with automatic Basic Auth encoding, pagination support for all list operations, and robust error handling. Ideal for automating support workflows, ticket routing, customer communication, and help desk operations.

### Doc Maker

[doc-maker](doc-maker): Word document automation integration with markdown-first content creation and intelligent template filling. Supports creating professional documents from markdown syntax, safely filling templates with context-aware placeholder detection, find-and-replace operations with safety checks, and adding images, tables, and formatted content. Features LLM-optimized responses, stateless file streaming for AWS Lambda deployment, and comprehensive safety mechanisms to prevent unintended content corruption. No authentication required.

### Slide Maker

[slider](slider): PowerPoint automation integration with markdown-first content creation and intelligent template filling. Supports creating professional presentations from markdown syntax with two powerful modes: auto-layout for automatic vertical content flow and granular mode for precise positioning control. Features safe template filling with placeholder metadata support (font size, color, formatting), find-and-replace with automatic font sizing and safety checks, chart creation (column, line, pie, bar, area, scatter), image insertion, and intelligent overlap detection. Includes markdown support for headings (H1-H6), bullets, tables, blockquotes, and code blocks. Features stateless file streaming for AWS Lambda deployment, comprehensive positioning validation, and graceful error handling. No authentication required.

### Float

[float](float): Comprehensive resource management and project scheduling integration with Float API for team capacity planning, time tracking, and project coordination. Supports full CRUD operations for team members (people) with roles, departments, rates, and availability management. Includes complete project lifecycle management with client associations, budgets, timelines, and team assignments. Features task/allocation scheduling across team members, time off management with leave types, logged time tracking with billable hours, and client relationship management. Provides access to organizational structure (departments, roles), account settings, project stages, phases, milestones, and expenses. Includes comprehensive reporting capabilities (people utilization, project analytics) with date range filtering. Features 60 actions covering all Float API v3 endpoints, custom API key authentication with required User-Agent header, connected account information display, pagination support (up to 200 items per page), rate limiting awareness (200 GET/min, 100 non-GET/min), field filtering, sorting, modified-since sync capabilities, and ActionResult return type for cost tracking. Ideal for resource planning, capacity management, project scheduling, time tracking workflows, and team utilization analysis.

### Stripe

[stripe](stripe): Comprehensive payment and billing integration with Stripe API for managing customers, invoices, and invoice items. Supports full customer lifecycle management (create, list, get, update, delete) with address and metadata support. Features complete invoice workflow including draft creation, finalization, sending via email, payment processing, and voiding. Includes invoice item management for adding line items with quantities, unit amounts, and descriptions. Supports pagination with cursor-based navigation, filtering by customer/status/date, and multi-currency invoicing. Features API key authentication (test and production keys), automatic invoice advance settings, and flexible collection methods (charge automatically or send invoice). Includes 20 actions covering customers, invoices, and invoice items. Ideal for billing automation, subscription management, and payment processing workflows.

## Template

[template-structure](template-structure) contains a structural template for new integrations, including a sample template for an appropriate README file and a basic testbed.<|MERGE_RESOLUTION|>--- conflicted
+++ resolved
@@ -47,14 +47,11 @@
 
 [elevenlabs](elevenlabs): AI-powered text-to-speech integration with ElevenLabs API for voice generation and audio management. Supports converting text to realistic speech with customizable voice settings, browsing and filtering available voices by category and use case, accessing voice metadata and settings, tracking generation history, downloading previously generated audio files, and monitoring subscription usage and credits. Features 7 actions (1 paid, 6 free), API key authentication, multiple output formats (MP3, PCM), voice customization controls (stability, similarity, style), and base64-encoded audio file outputs. Includes 20 premade professional voices with various accents. Ideal for content creation, audiobook narration, voiceovers, and automated audio generation workflows.
 
-### Eventbrite
+### Fathom
 
-<<<<<<< HEAD
-=======
 [fathom](fathom): Conversation intelligence integration with Fathom AI for accessing meeting recordings, transcripts, and team data. Supports listing and filtering meeting recordings with advanced search capabilities by date range, participants, domains, and meeting type, retrieving full transcripts with speaker attribution and timestamps, accessing team and team member information, and comprehensive pagination support for all endpoints. Features OAuth 2.0 authentication with public_api scope and integration with Fathom's video meeting recording and transcription platform. Includes 4 actions covering meeting data access, transcript retrieval, and team management. Ideal for meeting analytics, conversation intelligence workflows, and automated report generation from meeting data.
 ### Eventbrite
 
->>>>>>> 3ee1a065
 [eventbrite](eventbrite): Comprehensive event management integration with Eventbrite API v3 for managing events, venues, attendees, orders, and ticket classes. Supports full event lifecycle management (create, update, delete, publish, unpublish, cancel, copy events), venue operations (create, update, list venues with address management), ticket class management (create, update, delete ticket types with pricing and quantity controls), order tracking by event or organization with status filtering, attendee management with check-in status, and category browsing. Features OAuth2 platform authentication with scopes for events, orders, attendees, venues, organizations, and user data. Includes 28 actions covering user info, organizations, events, venues, orders, attendees, ticket classes, and categories. Ideal for event automation, ticketing workflows, attendee tracking, and venue management.
 
 ### Front
