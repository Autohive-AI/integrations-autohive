# Integrations by Autohive
This repository hosts Autohive integrations made and maintained by the Autohive team.

## Integrations

### Notion

[notion](notion): Enhanced integration with Notion API featuring comprehensive workspace management capabilities. Supports searching pages and databases, querying database entries with advanced filtering, creating and managing pages, updating page properties, retrieving and modifying block content, and managing database schemas. Includes robust error handling and pagination support for large datasets.

### RSS Reader 

[rss-reader-feedparser](rss-reader-feedparser): Reads RSS feeds using the `feedparser` library.

[rss-reader-feedparser-ah-fetch](rss-reader-feedparser-ah-fetch): Reads RSS feeds using `feedparser` and the `autohive-integration-sdk`'s `fetch()` method for HTTP requests. 

Supports basic HTTP authentication and Bearer token authentication via the SDK.

### Google Ads

[adwords_tool](adwords_tool): Fetches campaign data from the Google Ads API using the `google-ads` library. The scope can currently perform all CRUD operations.

### Google Analytics

[google-analytics](google-analytics): Google Analytics 4 (GA4) integration for accessing analytics data, reports, and metrics through the Analytics Data API. Supports running customized reports with dimensions and metrics, real-time analytics for monitoring active users and current activity in the last 30 minutes, metadata discovery for exploring available dimensions and metrics, and batch processing for running multiple reports in a single API call. Features OAuth2 authentication with Analytics Data API scope, flexible date range filtering (absolute YYYY-MM-DD and relative formats like "7daysAgo"), pagination support with limit and offset, and access to all GA4 event data including common dimensions (country, city, deviceCategory, browser, pagePath, eventName) and metrics (activeUsers, sessions, screenPageViews, bounceRate, conversions, engagementRate). Includes 4 actions for standard reports, real-time data, metadata retrieval, and batch report execution. Ideal for analytics workflows, data analysis, reporting automation, and business intelligence.

### Box

[box](box): Manages files and folders in Box cloud storage. Supports listing shared folders, searching files, downloading file contents, uploading files, and browsing folder contents with recursive support.

### Canva

[canva](canva): Comprehensive Canva integration for managing assets, designs, folders, and brand templates through the Canva Connect API. Supports uploading and managing assets (images, videos, audio), creating and exporting designs in various formats (PNG, JPG, PDF, PPTX, etc.), organizing content with folders, and accessing brand templates for Enterprise users. Features OAuth 2.0 with PKCE authentication, asynchronous job tracking for uploads and exports, pagination support for large datasets, and complete CRUD operations across all resource types. Includes 18 actions covering asset management, design creation and export, folder organization, and brand template access. Ideal for content creation automation and asset management workflows.

### Circle

[circle](circle): Comprehensive integration with Circle.so community platform for managing posts, members, spaces, and events. Features searching and creating posts with markdown-to-TipTap conversion, member management with email search and profile access, space discovery and filtering by type, event tracking for upcoming/past community events, and comment operations for engagement. Includes comprehensive error handling, pagination support, and access to community-wide information and statistics.

### Coda

[coda](coda): Comprehensive Coda integration for managing documents, pages, tables, and rows. Supports full CRUD operations for docs (list, get, create, update, delete) and pages (list, get, create with HTML/Markdown content, update metadata, delete). Includes table and column discovery (list tables/columns, get table/column details) and complete row management (list with filtering/sorting, get, upsert with keyColumns, update, delete single/multiple). Features Bearer token authentication, pagination support, async processing (HTTP 202 responses), multiple value formats (simple/rich), and comprehensive error handling. Ideal for document automation, content management, and data synchronization workflows.

### ElevenLabs

[elevenlabs](elevenlabs): AI-powered text-to-speech integration with ElevenLabs API for voice generation and audio management. Supports converting text to realistic speech with customizable voice settings, browsing and filtering available voices by category and use case, accessing voice metadata and settings, tracking generation history, downloading previously generated audio files, and monitoring subscription usage and credits. Features 7 actions (1 paid, 6 free), API key authentication, multiple output formats (MP3, PCM), voice customization controls (stability, similarity, style), and base64-encoded audio file outputs. Includes 20 premade professional voices with various accents. Ideal for content creation, audiobook narration, voiceovers, and automated audio generation workflows.

### Front

[front](front): Customer service integration for Front's communication platform. Supports comprehensive inbox and conversation management, including listing and accessing inboxes, managing conversations and messages, creating new messages and replies through channels, accessing message templates for consistent responses, and managing conversation assignments and tags. Features channel-based message creation, conversation filtering, teammate and tag management, and complete message lifecycle operations for customer support workflows.

### Gong

[gong](gong): Integrates with Gong's conversation analytics platform to access call recordings, transcripts, and user data. Supports listing and searching calls, retrieving detailed call information and transcripts with speaker mapping, and managing user accounts. Includes comprehensive error handling and date filtering capabilities.

### Grammarly

[grammarly](grammarly): Comprehensive writing analysis integration with Grammarly API for quality assessment, AI detection, plagiarism checking, and analytics automation. Supports analyzing documents for writing quality with detailed scores (engagement, correctness, delivery, clarity), detecting AI-generated content with confidence scores and percentage metrics, checking for plagiarism against billions of sources with originality scores, and retrieving user analytics for team usage tracking (active days, sessions, improvements, AI prompt usage). Features OAuth 2.0 client credentials authentication with automatic token management, asynchronous job processing with status polling, 30-day result retention, and pagination support for analytics. Includes 7 actions covering Writing Score API (2 actions), Analytics API (1 action), AI Detection API (2 actions, Beta), and Plagiarism Detection API (2 actions, Beta). Supports multiple file formats (.doc, .docx, .odt, .txt, .rtf) with 4MB maximum file size. Ideal for content quality automation, academic integrity compliance, AI content verification, and team productivity tracking workflows.

### Google Looker

[google-looker](google-looker): Business intelligence integration with Looker API for accessing dashboards, executing queries, and managing data models. Supports listing and retrieving dashboards with full metadata, executing LookML queries against explores with dimensions and measures, running raw SQL queries against database connections, and browsing available models and connections. Features custom authentication and comprehensive error handling for enterprise analytics workflows.

### Xero

[xero](xero): Comprehensive Xero accounting integration with OAuth 2.0 authentication. Features retrieving available tenant connections, creating and updating sales invoices and purchase bills, attaching files to invoices/bills, contact search, and comprehensive financial reporting (aged payables/receivables, balance sheet, P&L, trial balance). Includes chart of accounts access, payment records, bank transactions, robust error handling, and rate limiting.

### Zoho CRM

[Zoho](Zoho): Comprehensive Zoho CRM integration providing full customer lifecycle management capabilities. Supports complete CRUD operations across all major CRM modules including contacts, accounts, deals, leads, tasks, events, and calls, with notes management across all 7 modules. Features lead-to-deal conversion workflows, advanced relationship queries, hierarchical account structures, activity tracking, and custom COQL query execution. Includes OAuth 2.0 authentication, robust error handling, pagination support, and 54 distinct actions covering sales pipeline management, customer onboarding, and CRM automation workflows.

<<<<<<< HEAD
### Pipedrive

[pipedrive](pipedrive): Pipedrive CRM integration for managing deals, contacts, organizations, activities, and sales pipelines. Supports full CRUD operations for deals (sales opportunities) with values, currencies, and expected close dates. Features complete contact management (persons) with email and phone information, organization management with company details, activity tracking for tasks, calls, meetings, deadlines, emails, and lunch meetings with scheduling and duration tracking. Includes note management with HTML formatting support, pipeline and stage discovery for sales workflow configuration, and universal search across all items (deals, persons, organizations, products) with exact match and custom field search capabilities. Features API token authentication, pagination support for large datasets (up to 500 items per request), and comprehensive filtering options by user, status, and custom filters. Comprises 30 actions covering deals, persons, organizations, activities, notes, pipelines, stages, and search. Ideal for sales pipeline management, customer relationship tracking, activity scheduling, and CRM automation workflows.
=======
### Facebook Pages

[facebook](facebook): Comprehensive Facebook Pages integration for managing social media presence through the Graph API v21.0. Supports page discovery, full post lifecycle (create, retrieve, schedule, delete) with text, photo, video, and link content types, comment management (read, reply, hide/unhide, like/unlike, delete), and page/post-level analytics. Features scheduled posting (10 min to 75 days ahead) with ISO 8601 and Unix timestamp support. Uses a multi-file structure pattern for maintainability with separate action modules. Includes OAuth2 authentication with comprehensive page permissions.
>>>>>>> 0d1b0387

### Reddit

[reddit](reddit): Connect workflows to Reddit with automated engagement capabilities. Search posts across subreddits with customizable filtering options and automatically post comments to join conversations. Includes authentication via Reddit OAuth with read and submit permissions, comprehensive post data extraction, and support for brand monitoring and community engagement workflows.

### App and Business Reviews

[app-business-reviews](app-business-reviews): Unified review aggregation integration powered by SerpAPI. Access reviews from Apple App Store (iOS apps), Google Play Store (Android apps), and Google Maps (business locations) through a single integration. Supports searching for apps and places, fetching reviews with advanced sorting and filtering, pagination for large datasets, and automatic ID resolution from names. Features customizable sort orders (newest, most helpful, rating-based), platform filtering for Android apps, and flexible location-based searches. Includes comprehensive error handling with helpful Place ID guidance and single API key authentication for all three review sources.

### Supadata

[supadata](supadata): Video transcription integration that extracts text transcripts from social media videos using the Supadata API. Supports YouTube, TikTok, Instagram, and X (Twitter) platforms with timestamped SRT-format output. Ideal for content analysis, accessibility features, and creating searchable text archives from video content.

### Heartbeat

[heartbeat](heartbeat): Connects to Heartbeat.chat community platform for comprehensive access to channels, threads, comments, users, and events. Supports retrieving channel information, managing thread discussions, creating and viewing comments, accessing user profiles, and viewing community events. Includes full CRUD operations for community engagement and content management.

### HeyGen

[heygen](heygen): AI-powered video avatar integration for creating realistic talking avatar videos. Supports generating AI photo avatars, creating and training avatar groups, generating new looks, creating videos with avatars and voice synthesis, and checking generation/video status. Includes voice and avatar discovery, motion and sound effects, and avatar group management. Features 19 actions with API key authentication.

### Google Calendar

[google-calendar](google-calendar): Integrates with Google Calendar API for comprehensive calendar and event management within Autohive workflows. Supports listing accessible calendars, creating and managing calendar events (both timed and all-day), attendee management, and event lifecycle operations. Features secure OAuth2 authentication and pagination support for large event datasets.

### Harvest

[harvest](harvest): Time tracking and project management integration with Harvest API for logging work hours, managing projects, clients, and teams. Supports creating and managing time entries with running timers, listing and filtering time entries by project, client, user, and date range, managing projects and clients, tracking tasks and team members, and comprehensive resource management operations. Features OAuth2 authentication, flexible time logging (manual hours or running timers), pagination support for large datasets, and full CRUD operations for time entries. Includes 10 core actions covering time tracking workflows, project organization, and team collaboration.

### Google Sheets

[google-sheets](google-sheets): Connects to Google Sheets and Drive APIs to list accessible spreadsheets, read and write A1 ranges, append rows, apply formatting, freeze panes, run batch updates, and duplicate spreadsheets. Uses Google OAuth2 platform authentication with appropriate scopes for Sheets and Drive.

### Google Tasks

[google-tasks](google-tasks): Integrates with Google Tasks API for comprehensive task management within Autohive workflows. Supports listing and accessing task lists, and full CRUD operations for tasks including creating tasks with due dates and notes, managing subtasks with parent-child relationships, updating task status and properties, repositioning tasks, and filtering by completion status and date ranges. Features secure OAuth2 authentication, pagination support for large task collections (up to 2,000 lists and 20,000 tasks per list), and comprehensive error handling for productivity and workflow automation.

### Google Business Profile

[google-business-profile](google-business-profile): Connects to Google My Business API for comprehensive business profile and review management. Supports listing business accounts and locations, reading customer reviews with ratings and comments, replying to customer reviews professionally, and managing review interactions. Features secure OAuth2 authentication with Google Maps Reviews provider and comprehensive error handling for reputation management workflows.

### Microsoft Copilot 365

[Microsoft Copilot 365](microsoft365): Comprehensive integration with Microsoft Copilot 365 services including Outlook, OneDrive, Calendar, and SharePoint through Microsoft Graph API. Supports email management (send, draft, reply, forward, search with attachments), calendar operations (create, update, list events with date filtering), OneDrive file operations (search, read with PDF conversion), SharePoint site and document library access (search sites, list libraries, search documents across all drives, read files), and contact management. Features multi-drive SharePoint support, automatic PDF conversion for Office documents, timezone-aware calendar queries, null-safe field handling, and OAuth2 authentication with enterprise-grade permissions including Sites.Read.All for organizational knowledge base access.

### Microsoft Planner

[microsoft-planner](microsoft-planner): Comprehensive task and project management integration with Microsoft Planner via Microsoft Graph API v1.0 for organizing team work within Microsoft 365 groups. Supports complete plan lifecycle management (create, update, delete, list plans within groups), bucket organization for task categorization, full CRUD operations for tasks with assignments, due dates, priorities, categories, and progress tracking, and checklist operations within tasks. Features user lookup and search by email, group membership listing, task filtering by plan/bucket/user, task details management including descriptions and references, and board format customization for different views (assigned-to, bucket, progress). Includes automatic ETag management for optimistic concurrency control, proper assignment formatting with user GUIDs, data cleaning for read-only fields, and OAuth2 authentication with Tasks.ReadWrite and Group.ReadWrite.All scopes. Comprises 36 actions covering groups, users, plans, buckets, tasks, checklists, and board formatting. Ideal for team collaboration, project planning, task tracking, and workflow automation across Microsoft 365 workspaces.

### Spreadsheet Tools

[spreadsheet-tools](spreadsheet-tools): Tools for working with spreadsheet files including conversion to JSON format with automatic header sanitization and type inference. Supports Excel (.xlsx/.xls) and CSV file formats. Features automatic data type detection, header sanitization for valid JSON property names, duplicate header handling, and UTF-8/BOM encoding support. Ideal for data transformation, spreadsheet parsing, and converting tabular data into structured JSON for workflow automation.

### Asana

[asana](asana): Comprehensive project management integration with Asana API v1.0 for task and team collaboration automation. Supports complete task lifecycle management (create, get, update, list, delete tasks with assignees, due dates, and completion tracking), full project CRUD operations (list, get, create, update, delete projects with team associations and archiving), section organization (list, create, update sections, move tasks between sections for board/column workflows), team communication (create and list comments/stories on tasks), and subtask creation for breaking down complex work. Features Personal Access Token authentication with Bearer token headers, Asana data object wrapper handling, GID-based resource identification, and flexible task filtering. Includes 17 comprehensive actions covering tasks, projects, sections, comments, and subtasks. Ideal for workflow automation, task capture from external sources, project template creation, team collaboration, and productivity tracking across workspaces.

### Mailchimp

[mailchimp](mailchimp): Email marketing integration with Mailchimp Marketing API v3.0 for managing mailing lists, audience members, and email campaigns. Supports complete list management (create, get, list audiences), member operations (add, update, get members with merge fields and tags), and campaign management (create, get, list campaigns with status filtering). Features OAuth2 authentication with dynamic data center resolution, automatic rate limiting with retry logic (max 10 simultaneous connections), MD5 subscriber hash generation, and pagination support for large datasets. Includes 10 actions covering audience management, subscriber lifecycle, and email campaign workflows.

### Google Chat

[google-chat](google-chat): User-authenticated Google Chat integration for messaging and space management. Supports sending and managing messages with threading and @mentions, creating and managing Chat spaces, listing and reacting to messages with emojis, managing space memberships, and finding direct message conversations. Features 13 actions including full CRUD operations for messages, space management, reaction support, and OAuth2 authentication with user context. Ideal for team communication automation, notification workflows, and Chat bot alternatives using user credentials.

### Hacker News

[hackernews](hackernews): Read-only integration with the official Hacker News API for fetching tech news, discussions, and community content. Supports retrieving top, best, and new stories, Ask HN discussions, Show HN project showcases, and YC job postings. Features story detail fetching with threaded comment trees (configurable depth), user profile lookup with karma scores, and LLM-optimized output with ISO timestamps and pre-computed HN URLs. Includes 8 actions with concurrent batch fetching for performance. No authentication required (public API, no rate limits). Ideal for daily tech news digests, community monitoring, and curated report generation.

### Google Docs

[google-docs](google-docs): Comprehensive integration with Google Docs API v1 for document creation, content formatting, and document analysis. Supports creating new documents, retrieving full document content and structure, inserting plain text paragraphs, inserting markdown-formatted content with automatic styling (headings H1-H6, bold, italic), applying text formatting (bold, italic, font size, colors), parsing document structure to identify headings and paragraphs, and executing complex batch update operations. Features OAuth2 authentication, markdown-to-Google Docs style conversion, and 6 core actions for document automation workflows.

### Freshdesk

[freshdesk](freshdesk): Comprehensive help desk integration with Freshdesk API v2 for complete customer support operations. Supports ticket management (create, list, get, update, delete tickets with priority and status control), contact management (full CRUD operations for customer contacts with company associations), company management (create and manage organizations with domain associations), and conversation tracking (list ticket conversations, add private notes for agents, create public replies to customers). Features custom API key authentication with automatic Basic Auth encoding, pagination support for all list operations, and robust error handling. Ideal for automating support workflows, ticket routing, customer communication, and help desk operations.

### Doc Maker

[doc-maker](doc-maker): Word document automation integration with markdown-first content creation and intelligent template filling. Supports creating professional documents from markdown syntax, safely filling templates with context-aware placeholder detection, find-and-replace operations with safety checks, and adding images, tables, and formatted content. Features LLM-optimized responses, stateless file streaming for AWS Lambda deployment, and comprehensive safety mechanisms to prevent unintended content corruption. No authentication required.

### Slide Maker

[slider](slider): PowerPoint automation integration with markdown-first content creation and intelligent template filling. Supports creating professional presentations from markdown syntax with two powerful modes: auto-layout for automatic vertical content flow and granular mode for precise positioning control. Features safe template filling with placeholder metadata support (font size, color, formatting), find-and-replace with automatic font sizing and safety checks, chart creation (column, line, pie, bar, area, scatter), image insertion, and intelligent overlap detection. Includes markdown support for headings (H1-H6), bullets, tables, blockquotes, and code blocks. Features stateless file streaming for AWS Lambda deployment, comprehensive positioning validation, and graceful error handling. No authentication required.

### Float

[float](float): Comprehensive resource management and project scheduling integration with Float API for team capacity planning, time tracking, and project coordination. Supports full CRUD operations for team members (people) with roles, departments, rates, and availability management. Includes complete project lifecycle management with client associations, budgets, timelines, and team assignments. Features task/allocation scheduling across team members, time off management with leave types, logged time tracking with billable hours, and client relationship management. Provides access to organizational structure (departments, roles), account settings, project stages, phases, milestones, and expenses. Includes comprehensive reporting capabilities (people utilization, project analytics) with date range filtering. Features 60 actions covering all Float API v3 endpoints, custom API key authentication with required User-Agent header, connected account information display, pagination support (up to 200 items per page), rate limiting awareness (200 GET/min, 100 non-GET/min), field filtering, sorting, modified-since sync capabilities, and ActionResult return type for cost tracking. Ideal for resource planning, capacity management, project scheduling, time tracking workflows, and team utilization analysis.

### Stripe

[stripe](stripe): Comprehensive payment and billing integration with Stripe API for managing customers, invoices, and invoice items. Supports full customer lifecycle management (create, list, get, update, delete) with address and metadata support. Features complete invoice workflow including draft creation, finalization, sending via email, payment processing, and voiding. Includes invoice item management for adding line items with quantities, unit amounts, and descriptions. Supports pagination with cursor-based navigation, filtering by customer/status/date, and multi-currency invoicing. Features API key authentication (test and production keys), automatic invoice advance settings, and flexible collection methods (charge automatically or send invoice). Includes 20 actions covering customers, invoices, and invoice items. Ideal for billing automation, subscription management, and payment processing workflows.

## Template

[template-structure](template-structure) contains a structural template for new integrations, including a sample template for an appropriate README file and a basic testbed.<|MERGE_RESOLUTION|>--- conflicted
+++ resolved
@@ -67,15 +67,12 @@
 
 [Zoho](Zoho): Comprehensive Zoho CRM integration providing full customer lifecycle management capabilities. Supports complete CRUD operations across all major CRM modules including contacts, accounts, deals, leads, tasks, events, and calls, with notes management across all 7 modules. Features lead-to-deal conversion workflows, advanced relationship queries, hierarchical account structures, activity tracking, and custom COQL query execution. Includes OAuth 2.0 authentication, robust error handling, pagination support, and 54 distinct actions covering sales pipeline management, customer onboarding, and CRM automation workflows.
 
-<<<<<<< HEAD
 ### Pipedrive
 
 [pipedrive](pipedrive): Pipedrive CRM integration for managing deals, contacts, organizations, activities, and sales pipelines. Supports full CRUD operations for deals (sales opportunities) with values, currencies, and expected close dates. Features complete contact management (persons) with email and phone information, organization management with company details, activity tracking for tasks, calls, meetings, deadlines, emails, and lunch meetings with scheduling and duration tracking. Includes note management with HTML formatting support, pipeline and stage discovery for sales workflow configuration, and universal search across all items (deals, persons, organizations, products) with exact match and custom field search capabilities. Features API token authentication, pagination support for large datasets (up to 500 items per request), and comprehensive filtering options by user, status, and custom filters. Comprises 30 actions covering deals, persons, organizations, activities, notes, pipelines, stages, and search. Ideal for sales pipeline management, customer relationship tracking, activity scheduling, and CRM automation workflows.
-=======
 ### Facebook Pages
 
 [facebook](facebook): Comprehensive Facebook Pages integration for managing social media presence through the Graph API v21.0. Supports page discovery, full post lifecycle (create, retrieve, schedule, delete) with text, photo, video, and link content types, comment management (read, reply, hide/unhide, like/unlike, delete), and page/post-level analytics. Features scheduled posting (10 min to 75 days ahead) with ISO 8601 and Unix timestamp support. Uses a multi-file structure pattern for maintainability with separate action modules. Includes OAuth2 authentication with comprehensive page permissions.
->>>>>>> 0d1b0387
 
 ### Reddit
 
