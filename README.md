--- conflicted
+++ resolved
@@ -95,11 +95,10 @@
 
 [spreadsheet-tools](spreadsheet-tools): Tools for working with spreadsheet files including conversion to JSON format with automatic header sanitization and type inference. Supports Excel (.xlsx/.xls) and CSV file formats. Features automatic data type detection, header sanitization for valid JSON property names, duplicate header handling, and UTF-8/BOM encoding support. Ideal for data transformation, spreadsheet parsing, and converting tabular data into structured JSON for workflow automation.
 
-<<<<<<< HEAD
 ### Asana
 
 [asana](asana): Comprehensive project management integration with Asana API v1.0 for task and team collaboration automation. Supports complete task lifecycle management (create, get, update, list, delete tasks with assignees, due dates, and completion tracking), full project CRUD operations (list, get, create, update, delete projects with team associations and archiving), section organization (list, create, update sections, move tasks between sections for board/column workflows), team communication (create and list comments/stories on tasks), and subtask creation for breaking down complex work. Features Personal Access Token authentication with Bearer token headers, Asana data object wrapper handling, GID-based resource identification, and flexible task filtering. Includes 17 comprehensive actions covering tasks, projects, sections, comments, and subtasks. Ideal for workflow automation, task capture from external sources, project template creation, team collaboration, and productivity tracking across workspaces.
-=======
+
 ### Google Chat
 
 [google-chat](google-chat): User-authenticated Google Chat integration for messaging and space management. Supports sending and managing messages with threading and @mentions, creating and managing Chat spaces, listing and reacting to messages with emojis, managing space memberships, and finding direct message conversations. Features 13 actions including full CRUD operations for messages, space management, reaction support, and OAuth2 authentication with user context. Ideal for team communication automation, notification workflows, and Chat bot alternatives using user credentials.
@@ -115,7 +114,6 @@
 ### Slide Maker
 
 [slider](slider): PowerPoint automation integration with markdown-first content creation and intelligent template filling. Supports creating professional presentations from markdown syntax with two powerful modes: auto-layout for automatic vertical content flow and granular mode for precise positioning control. Features safe template filling with placeholder metadata support (font size, color, formatting), find-and-replace with automatic font sizing and safety checks, chart creation (column, line, pie, bar, area, scatter), image insertion, and intelligent overlap detection. Includes markdown support for headings (H1-H6), bullets, tables, blockquotes, and code blocks. Features stateless file streaming for AWS Lambda deployment, comprehensive positioning validation, and graceful error handling. No authentication required.
->>>>>>> afe47146
 
 ## Template
 
