--- conflicted
+++ resolved
@@ -27,15 +27,13 @@
 
 [gong](gong): Integrates with Gong's conversation analytics platform to access call recordings, transcripts, and user data. Supports listing and searching calls, retrieving detailed call information and transcripts with speaker mapping, and managing user accounts. Includes comprehensive error handling and date filtering capabilities.
 
-<<<<<<< HEAD
 ### Xero
 
 [xero](xero): Integration for accessing Xero accounting reports and contact data through OAuth 2.0 authentication. Features tenant lookup by company name, contact search by name, and retrieval of accounting reports including aged payables, aged receivables, balance sheets, profit & loss statements, and trial balances. Supports optional date parameters and period comparisons for financial reporting.
-=======
+
 ### Reddit
 
 [reddit](reddit): Connect workflows to Reddit with automated engagement capabilities. Search posts across subreddits with customizable filtering options and automatically post comments to join conversations. Includes authentication via Reddit OAuth with read and submit permissions, comprehensive post data extraction, and support for brand monitoring and community engagement workflows.
->>>>>>> 8a42314f
 
 ## Template
 
