# Integrations by Autohive
This repository hosts Autohive integrations made and maintained by the Autohive team.

## Integrations

### Notion

[notion](notion): Enhanced integration with Notion API featuring comprehensive workspace management capabilities. Supports searching pages and databases, querying database entries with advanced filtering, creating and managing pages, updating page properties, retrieving and modifying block content, and managing database schemas. Includes robust error handling and pagination support for large datasets.

### RSS Reader 

[rss-reader-feedparser](rss-reader-feedparser): Reads RSS feeds using the `feedparser` library.

[rss-reader-feedparser-ah-fetch](rss-reader-feedparser-ah-fetch): Reads RSS feeds using `feedparser` and the `autohive-integration-sdk`'s `fetch()` method for HTTP requests. 

Supports basic HTTP authentication and Bearer token authentication via the SDK.

### Google Ads

[adwords_tool](adwords_tool): Fetches campaign data from the Google Ads API using the `google-ads` library. The scope can currently perform all CRUD operations. 

### Box

[box](box): Manages files and folders in Box cloud storage. Supports listing shared folders, searching files, downloading file contents, uploading files, and browsing folder contents with recursive support.

### Coda

[coda](coda): Comprehensive Coda integration for managing documents, pages, tables, and rows. Supports full CRUD operations for docs (list, get, create, update, delete) and pages (list, get, create with HTML/Markdown content, update metadata, delete). Includes table and column discovery (list tables/columns, get table/column details) and complete row management (list with filtering/sorting, get, upsert with keyColumns, update, delete single/multiple). Features Bearer token authentication, pagination support, async processing (HTTP 202 responses), multiple value formats (simple/rich), and comprehensive error handling. Ideal for document automation, content management, and data synchronization workflows.

### ElevenLabs

[elevenlabs](elevenlabs): AI-powered text-to-speech integration with ElevenLabs API for voice generation and audio management. Supports converting text to realistic speech with customizable voice settings, browsing and filtering available voices by category and use case, accessing voice metadata and settings, tracking generation history, downloading previously generated audio files, and monitoring subscription usage and credits. Features 7 actions (1 paid, 6 free), API key authentication, multiple output formats (MP3, PCM), voice customization controls (stability, similarity, style), and base64-encoded audio file outputs. Includes 20 premade professional voices with various accents. Ideal for content creation, audiobook narration, voiceovers, and automated audio generation workflows.

### Front

[front](front): Customer service integration for Front's communication platform. Supports comprehensive inbox and conversation management, including listing and accessing inboxes, managing conversations and messages, creating new messages and replies through channels, accessing message templates for consistent responses, and managing conversation assignments and tags. Features channel-based message creation, conversation filtering, teammate and tag management, and complete message lifecycle operations for customer support workflows.

### Gong

[gong](gong): Integrates with Gong's conversation analytics platform to access call recordings, transcripts, and user data. Supports listing and searching calls, retrieving detailed call information and transcripts with speaker mapping, and managing user accounts. Includes comprehensive error handling and date filtering capabilities.

### Google Looker

[google-looker](google-looker): Business intelligence integration with Looker API for accessing dashboards, executing queries, and managing data models. Supports listing and retrieving dashboards with full metadata, executing LookML queries against explores with dimensions and measures, running raw SQL queries against database connections, and browsing available models and connections. Features custom authentication and comprehensive error handling for enterprise analytics workflows.

### Xero

[xero](xero): Comprehensive Xero accounting integration with OAuth 2.0 authentication. Features retrieving available tenant connections, creating and updating sales invoices and purchase bills, attaching files to invoices/bills, contact search, and comprehensive financial reporting (aged payables/receivables, balance sheet, P&L, trial balance). Includes chart of accounts access, payment records, bank transactions, robust error handling, and rate limiting.

### Zoho CRM

[Zoho](Zoho): Comprehensive Zoho CRM integration providing full customer lifecycle management capabilities. Supports complete CRUD operations across all major CRM modules including contacts, accounts, deals, leads, tasks, events, and calls. Features lead-to-deal conversion workflows, advanced relationship queries, hierarchical account structures, activity tracking, and custom COQL query execution. Includes OAuth 2.0 authentication, robust error handling, pagination support, and 33 distinct actions covering sales pipeline management, customer onboarding, and CRM automation workflows.

### Reddit

[reddit](reddit): Connect workflows to Reddit with automated engagement capabilities. Search posts across subreddits with customizable filtering options and automatically post comments to join conversations. Includes authentication via Reddit OAuth with read and submit permissions, comprehensive post data extraction, and support for brand monitoring and community engagement workflows.

### Supadata

[supadata](supadata): Video transcription integration that extracts text transcripts from social media videos using the Supadata API. Supports YouTube, TikTok, Instagram, and X (Twitter) platforms with timestamped SRT-format output. Ideal for content analysis, accessibility features, and creating searchable text archives from video content.

### Heartbeat

[heartbeat](heartbeat): Connects to Heartbeat.chat community platform for comprehensive access to channels, threads, comments, users, and events. Supports retrieving channel information, managing thread discussions, creating and viewing comments, accessing user profiles, and viewing community events. Includes full CRUD operations for community engagement and content management.

### Google Calendar

[google-calendar](google-calendar): Integrates with Google Calendar API for comprehensive calendar and event management within Autohive workflows. Supports listing accessible calendars, creating and managing calendar events (both timed and all-day), attendee management, and event lifecycle operations. Features secure OAuth2 authentication and pagination support for large event datasets.

### Google Sheets

[google-sheets](google-sheets): Connects to Google Sheets and Drive APIs to list accessible spreadsheets, read and write A1 ranges, append rows, apply formatting, freeze panes, run batch updates, and duplicate spreadsheets. Uses Google OAuth2 platform authentication with appropriate scopes for Sheets and Drive.

### Google Business Profile

[google-business-profile](google-business-profile): Connects to Google My Business API for comprehensive business profile and review management. Supports listing business accounts and locations, reading customer reviews with ratings and comments, replying to customer reviews professionally, and managing review interactions. Features secure OAuth2 authentication with Google Maps Reviews provider and comprehensive error handling for reputation management workflows.

### Microsoft 365

[microsoft365](microsoft365): Comprehensive integration with Microsoft 365 services including Outlook, OneDrive, Calendar, and SharePoint through Microsoft Graph API. Supports email management (send, draft, reply, forward, search with attachments), calendar operations (create, update, list events with date filtering), OneDrive file operations (search, read with PDF conversion), SharePoint site and document library access (search sites, list libraries, search documents across all drives, read files), and contact management. Features multi-drive SharePoint support, automatic PDF conversion for Office documents, timezone-aware calendar queries, null-safe field handling, and OAuth2 authentication with enterprise-grade permissions including Sites.Read.All for organizational knowledge base access.

### Spreadsheet Tools

[spreadsheet-tools](spreadsheet-tools): Tools for working with spreadsheet files including conversion to JSON format with automatic header sanitization and type inference. Supports Excel (.xlsx/.xls) and CSV file formats. Features automatic data type detection, header sanitization for valid JSON property names, duplicate header handling, and UTF-8/BOM encoding support. Ideal for data transformation, spreadsheet parsing, and converting tabular data into structured JSON for workflow automation.

<<<<<<< HEAD
### Google Chat

[google-chat](google-chat): User-authenticated Google Chat integration for messaging and space management. Supports sending and managing messages with threading and @mentions, creating and managing Chat spaces, listing and reacting to messages with emojis, managing space memberships, and finding direct message conversations. Features 13 actions including full CRUD operations for messages, space management, reaction support, and OAuth2 authentication with user context. Ideal for team communication automation, notification workflows, and Chat bot alternatives using user credentials.
=======
### Doc Maker

[doc-maker](doc-maker): Word document automation integration with markdown-first content creation and intelligent template filling. Supports creating professional documents from markdown syntax, safely filling templates with context-aware placeholder detection, find-and-replace operations with safety checks, and adding images, tables, and formatted content. Features LLM-optimized responses, stateless file streaming for AWS Lambda deployment, and comprehensive safety mechanisms to prevent unintended content corruption. No authentication required.
>>>>>>> 9499169d

## Template

[template-structure](template-structure) contains a structural template for new integrations, including a sample template for an appropriate README file and a basic testbed.<|MERGE_RESOLUTION|>--- conflicted
+++ resolved
@@ -83,15 +83,13 @@
 
 [spreadsheet-tools](spreadsheet-tools): Tools for working with spreadsheet files including conversion to JSON format with automatic header sanitization and type inference. Supports Excel (.xlsx/.xls) and CSV file formats. Features automatic data type detection, header sanitization for valid JSON property names, duplicate header handling, and UTF-8/BOM encoding support. Ideal for data transformation, spreadsheet parsing, and converting tabular data into structured JSON for workflow automation.
 
-<<<<<<< HEAD
 ### Google Chat
 
 [google-chat](google-chat): User-authenticated Google Chat integration for messaging and space management. Supports sending and managing messages with threading and @mentions, creating and managing Chat spaces, listing and reacting to messages with emojis, managing space memberships, and finding direct message conversations. Features 13 actions including full CRUD operations for messages, space management, reaction support, and OAuth2 authentication with user context. Ideal for team communication automation, notification workflows, and Chat bot alternatives using user credentials.
-=======
+
 ### Doc Maker
 
 [doc-maker](doc-maker): Word document automation integration with markdown-first content creation and intelligent template filling. Supports creating professional documents from markdown syntax, safely filling templates with context-aware placeholder detection, find-and-replace operations with safety checks, and adding images, tables, and formatted content. Features LLM-optimized responses, stateless file streaming for AWS Lambda deployment, and comprehensive safety mechanisms to prevent unintended content corruption. No authentication required.
->>>>>>> 9499169d
 
 ## Template
 
