--- conflicted
+++ resolved
@@ -1035,17 +1035,6 @@
       "input_schema": {
         "type": "object",
         "properties": {
-<<<<<<< HEAD
-          "owner": { "type": "string", "description": "Repository owner" },
-          "repo": { "type": "string", "description": "Repository name" },
-          "state": { "type": "string", "enum": ["open", "closed", "all"], "default": "all" },
-          "sort": { "type": "string", "enum": ["created", "updated", "popularity", "long-running"], "default": "updated" },
-          "direction": { "type": "string", "enum": ["asc", "desc"], "default": "desc" },
-          "after": { "type": "string", "description": "ISO 8601 timestamp to filter PRs created after this date" },
-          "before": { "type": "string", "description": "ISO 8601 timestamp to filter PRs created before this date" },
-          "author": { "type": "string", "description": "Filter by PR author username" },
-          "limit": { "type": "integer", "description": "Maximum number of PRs to return" }
-=======
           "owner": {
             "type": "string",
             "description": "Repository owner"
@@ -1080,8 +1069,23 @@
               "desc"
             ],
             "default": "desc"
-          }
->>>>>>> 08fc6bfd
+          },
+          "after": {
+            "type": "string",
+            "description": "ISO 8601 timestamp to filter PRs created after this date"
+          },
+          "before": {
+            "type": "string",
+            "description": "ISO 8601 timestamp to filter PRs created before this date"
+          },
+          "author": {
+            "type": "string",
+            "description": "Filter by PR author username"
+          },
+          "limit": {
+            "type": "integer",
+            "description": "Maximum number of PRs to return"
+          }
         },
         "required": [
           "owner",
@@ -1093,18 +1097,6 @@
         "items": {
           "type": "object",
           "properties": {
-<<<<<<< HEAD
-            "number": { "type": "integer" },
-            "title": { "type": "string" },
-            "description": { "type": ["string", "null"] },
-            "state": { "type": "string" },
-            "created_at": { "type": "string" },
-            "updated_at": { "type": "string" },
-            "closed_at": { "type": ["string", "null"] },
-            "draft": { "type": "boolean" },
-            "author": { "type": "object", "properties": { "login": { "type": "string" }, "avatar_url": { "type": "string" } } },
-            "url": { "type": "string" }
-=======
             "number": {
               "type": "integer"
             },
@@ -1126,6 +1118,12 @@
             "updated_at": {
               "type": "string"
             },
+            "closed_at": {
+              "type": [
+                "string",
+                "null"
+              ]
+            },
             "merged_at": {
               "type": [
                 "string",
@@ -1139,12 +1137,19 @@
               "type": "boolean"
             },
             "author": {
-              "type": "object"
+              "type": "object",
+              "properties": {
+                "login": {
+                  "type": "string"
+                },
+                "avatar_url": {
+                  "type": "string"
+                }
+              }
             },
             "url": {
               "type": "string"
             }
->>>>>>> 08fc6bfd
           }
         }
       }
