# Test for Xero Accounting integration
import asyncio
import pytest
<<<<<<< HEAD
import base64
=======
>>>>>>> f760b9c2
from unittest.mock import Mock, AsyncMock, patch
from context import xero
from autohive_integrations_sdk import ExecutionContext
from xero import XeroRateLimiter, XeroRateLimitExceededException

async def test_get_available_connections():
    """
    Test the get_available_connections action
    """
    # Import xero integration lazily to avoid config issues during module import
    from context import xero
    
    # Setup mock auth object (platform auth for Xero)
    auth = {}  # Platform auth tokens are handled automatically by ExecutionContext

    inputs = {}  # No inputs required for get_available_connections

    async with ExecutionContext(auth=auth) as context:
        try:
            result = await xero.execute_action("get_available_connections", inputs, context)
            print(f"Success: Retrieved {len(result.get('companies', []))} available connections")
            if result.get('companies'):
                for company in result['companies']:
                    print(f"  - ID: {company.get('tenant_id')}, Name: {company.get('company_name')}")
            return result
        except Exception as e:
            print(f"Error testing get_available_connections: {str(e)}")
            return None

async def test_get_invoices_with_specific_tenant():
    """
    Test fetching invoices with a specific tenant ID
    """
    # First get available connections
    connections_result = await test_get_available_connections()
    if not connections_result or not connections_result.get('companies'):
        print("Cannot test invoices without tenant information")
        return

    # Use the first available tenant
    tenant_id = connections_result['companies'][0]['tenant_id']
    print(f"Using tenant ID: {tenant_id}")

    auth = {}
    inputs = {
        "tenant_id": tenant_id,
        "where": "Status==\"AUTHORISED\"",
        "order": "Date DESC",
        "pageSize": 10
    }

    async with ExecutionContext(auth=auth) as context:
        try:
            result = await xero.execute_action("get_invoices", inputs, context)
            print(f"Success: Retrieved {len(result.get('Invoices', []))} invoices")
            if result.get('Invoices'):
                for invoice in result['Invoices'][:3]:  # Show first 3
                    print(f"  - Invoice: {invoice.get('InvoiceNumber')} - Status: {invoice.get('Status')} - Total: {invoice.get('Total')}")
            return result
        except Exception as e:
            print(f"Error testing invoices: {str(e)}")
            return None

async def test_get_specific_invoice():
    """
    Test fetching a specific invoice by ID
    """
    # First get available connections
    connections_result = await test_get_available_connections()
    if not connections_result or not connections_result.get('companies'):
        print("Cannot test specific invoice without tenant information")
        return

    # Use the first available tenant
    tenant_id = connections_result['companies'][0]['tenant_id']
    print(f"Using tenant ID: {tenant_id}")

    auth = {}
    inputs = {
        "tenant_id": tenant_id,
        "invoice_id": "243216c5-369e-4056-ac67-05388f86dc81"  # Example invoice ID from API docs
    }

    async with ExecutionContext(auth=auth) as context:
        try:
            result = await xero.execute_action("get_invoices", inputs, context)
            print(f"Success: Retrieved specific invoice")
            if result.get('Invoices'):
                invoice = result['Invoices'][0]
                print(f"  - Invoice: {invoice.get('InvoiceNumber')} - Status: {invoice.get('Status')}")
            return result
        except Exception as e:
            print(f"Error testing specific invoice: {str(e)}")
            return None

async def test_get_aged_payables_with_specific_tenant():
    """
    Test fetching aged payables with a specific tenant ID
    """
    # First get available connections
    connections_result = await test_get_available_connections()
    if not connections_result or not connections_result.get('companies'):
        print("Cannot test aged payables without tenant information")
        return

    # Use the first available tenant
    tenant_id = connections_result['companies'][0]['tenant_id']
    print(f"Using tenant ID: {tenant_id}")

    auth = {}
    inputs = {
        "tenant_id": tenant_id,
        "contact_id": "test-contact-id-123"  # Replace with actual contact ID
    }

    async with ExecutionContext(auth=auth) as context:
        try:
            result = await xero.execute_action("get_aged_payables", inputs, context)
            print(f"Success: Retrieved aged payables report")
            return result
        except Exception as e:
            print(f"Error testing aged payables: {str(e)}")
            return None

async def main():
    print("Testing Xero Integration")
    print("==================================")

    print("\n1. Testing get_available_connections...")
    await test_get_available_connections()

    print("\n2. Testing get_invoices with filtering...")
    await test_get_invoices_with_specific_tenant()

    print("\n3. Testing get specific invoice by ID...")
    await test_get_specific_invoice()

    print("\n4. Testing aged payables with tenant ID...")
    await test_get_aged_payables_with_specific_tenant()
    
    print("\n3. Running rate limiting tests...")
    print("To run rate limiting tests, use: pytest tests/test_xero.py -v")

# ---- Rate Limiting Tests ----

class MockResponse:
    """Mock response object for testing"""
    def __init__(self, headers=None):
        self.headers = headers or {}


class MockRateLimitError(Exception):
    """Mock exception that simulates a 429 rate limit error"""
    def __init__(self, message="429 Rate limit exceeded", headers=None):
        super().__init__(message)
        self.headers = headers or {}


@pytest.mark.asyncio
async def test_rate_limiter_successful_request():
    """Test that successful requests work normally"""
    limiter = XeroRateLimiter()
    context = Mock()
    context.fetch = AsyncMock(return_value={"success": True})
    
    result = await limiter.make_request(
        context, 
        "https://api.xero.com/test", 
        "tenant-123",
        method="GET"
    )
    
    assert result == {"success": True}
    context.fetch.assert_called_once()


@pytest.mark.asyncio
async def test_rate_limiter_short_delay_retry():
    """Test that short rate limit delays result in retry and success"""
    limiter = XeroRateLimiter(max_wait_time=60, default_retry_delay=10)
    context = Mock()
    
    # First call raises rate limit, second succeeds
    rate_limit_error = MockRateLimitError(
        "429 Too Many Requests",
        headers={"Retry-After": "5"}
    )
    context.fetch = AsyncMock(side_effect=[rate_limit_error, {"success": True}])
    
    with patch('asyncio.sleep') as mock_sleep:
        result = await limiter.make_request(
            context,
            "https://api.xero.com/test",
            "tenant-123",
            method="GET"
        )
    
    assert result == {"success": True}
    assert context.fetch.call_count == 2
    mock_sleep.assert_called_once_with(5)


@pytest.mark.asyncio
async def test_rate_limiter_long_delay_exception():
    """Test that long rate limit delays raise XeroRateLimitExceededException"""
    limiter = XeroRateLimiter(max_wait_time=60, default_retry_delay=10)
    context = Mock()
    
    rate_limit_error = MockRateLimitError(
        "429 Too Many Requests",
        headers={"Retry-After": "120"}  # Exceeds max_wait_time of 60
    )
    context.fetch = AsyncMock(side_effect=rate_limit_error)
    
    with pytest.raises(XeroRateLimitExceededException) as exc_info:
        await limiter.make_request(
            context,
            "https://api.xero.com/test",
            "tenant-123",
            method="GET"
        )
    
    exception = exc_info.value
    assert exception.requested_delay == 120
    assert exception.max_wait_time == 60
    assert exception.tenant_id == "tenant-123"
    assert "exceeds maximum wait time" in str(exception)


@pytest.mark.asyncio
async def test_rate_limiter_exhausted_retries():
    """Test that exhausted retries raise the last error"""
    limiter = XeroRateLimiter(max_retries=2, max_wait_time=60, default_retry_delay=10)
    context = Mock()
    
    rate_limit_error = MockRateLimitError(
        "429 Too Many Requests",
        headers={"Retry-After": "5"}
    )
    context.fetch = AsyncMock(side_effect=rate_limit_error)
    
    with patch('asyncio.sleep'):
        with pytest.raises(MockRateLimitError):
            await limiter.make_request(
                context,
                "https://api.xero.com/test",
                "tenant-123",
                method="GET"
            )
    
    # Should call fetch max_retries + 1 times (initial + retries)
    assert context.fetch.call_count == 3


@pytest.mark.asyncio
async def test_rate_limiter_non_rate_limit_error():
    """Test that non-rate-limit errors are raised immediately without retries"""
    limiter = XeroRateLimiter()
    context = Mock()
    
    other_error = Exception("500 Internal Server Error")
    context.fetch = AsyncMock(side_effect=other_error)
    
    with pytest.raises(Exception) as exc_info:
        await limiter.make_request(
            context,
            "https://api.xero.com/test",
            "tenant-123",
            method="GET"
        )
    
    assert str(exc_info.value) == "500 Internal Server Error"
    context.fetch.assert_called_once()


@pytest.mark.asyncio
async def test_rate_limiter_default_delay_no_header():
    """Test that default delay is used when Retry-After header is missing"""
    limiter = XeroRateLimiter(default_retry_delay=30, max_wait_time=60)
    context = Mock()
    
    # Rate limit error without Retry-After header
    rate_limit_error = MockRateLimitError("429 Too Many Requests")
    context.fetch = AsyncMock(side_effect=[rate_limit_error, {"success": True}])
    
    with patch('asyncio.sleep') as mock_sleep:
        result = await limiter.make_request(
            context,
            "https://api.xero.com/test",
            "tenant-123",
            method="GET"
        )
    
    assert result == {"success": True}
    mock_sleep.assert_called_once_with(30)  # Should use default_retry_delay


@pytest.mark.asyncio
async def test_rate_limiter_invalid_retry_after_header():
    """Test that invalid Retry-After header falls back to default delay"""
    limiter = XeroRateLimiter(default_retry_delay=25, max_wait_time=60)
    context = Mock()
    
    rate_limit_error = MockRateLimitError(
        "429 Too Many Requests",
        headers={"Retry-After": "invalid-value"}
    )
    context.fetch = AsyncMock(side_effect=[rate_limit_error, {"success": True}])
    
    with patch('asyncio.sleep') as mock_sleep:
        result = await limiter.make_request(
            context,
            "https://api.xero.com/test",
            "tenant-123",
            method="GET"
        )
    
    assert result == {"success": True}
    mock_sleep.assert_called_once_with(25)  # Should use default_retry_delay


@pytest.mark.asyncio
async def test_rate_limiter_tenant_header_added():
    """Test that xero-tenant-id header is properly added to requests"""
    limiter = XeroRateLimiter()
    context = Mock()
    context.fetch = AsyncMock(return_value={"success": True})
    
    await limiter.make_request(
        context,
        "https://api.xero.com/test",
        "tenant-123",
        method="GET",
        headers={"Accept": "application/json"}
    )
    
    # Verify the call was made with tenant header added
    context.fetch.assert_called_once_with(
        "https://api.xero.com/test",
        method="GET",
        headers={
            "Accept": "application/json",
            "xero-tenant-id": "tenant-123"
        }
    )


@pytest.mark.asyncio
async def test_find_contact_rate_limit_exception_handling():
    """Test that action handlers properly handle XeroRateLimitExceededException"""
    # Import xero integration lazily to avoid config issues during module import
    from context import xero
    
    auth = {}
    inputs = {
        "tenant_id": "test-tenant",
        "contact_name": "Test Contact"
    }
    
    # Mock the rate limiter to raise XeroRateLimitExceededException
    with patch('xero.rate_limiter') as mock_limiter:
        mock_limiter.make_request = AsyncMock(
            side_effect=XeroRateLimitExceededException(
                requested_delay=120,
                max_wait_time=60,
                tenant_id="test-tenant"
            )
        )
        
        async with ExecutionContext(auth=auth) as context:
            result = await xero.execute_action("find_contact_by_name", inputs, context)
            
            assert result["success"] is False
            assert result["error_type"] == "rate_limit_exceeded"
            assert result["tenant_id"] == "test-tenant"
            assert result["retry_delay_seconds"] == 120
            assert "exceeds maximum" in result["message"]


    print("\n5. Running rate limiting tests...")
    print("To run rate limiting tests, use: pytest tests/test_xero.py -v")

# ---- Rate Limiting Tests ----

class MockResponse:
    """Mock response object for testing"""
    def __init__(self, headers=None):
        self.headers = headers or {}


class MockRateLimitError(Exception):
    """Mock exception that simulates a 429 rate limit error"""
    def __init__(self, message="429 Rate limit exceeded", headers=None):
        super().__init__(message)
        self.headers = headers or {}


@pytest.mark.asyncio
async def test_rate_limiter_successful_request():
    """Test that successful requests work normally"""
    limiter = XeroRateLimiter()
    context = Mock()
    context.fetch = AsyncMock(return_value={"success": True})
    
    result = await limiter.make_request(
        context, 
        "https://api.xero.com/test", 
        "tenant-123",
        method="GET"
    )
    
    assert result == {"success": True}
    context.fetch.assert_called_once()


@pytest.mark.asyncio
async def test_rate_limiter_short_delay_retry():
    """Test that short rate limit delays result in retry and success"""
    limiter = XeroRateLimiter(max_wait_time=60, default_retry_delay=10)
    context = Mock()
    
    # First call raises rate limit, second succeeds
    rate_limit_error = MockRateLimitError(
        "429 Too Many Requests",
        headers={"Retry-After": "5"}
    )
    context.fetch = AsyncMock(side_effect=[rate_limit_error, {"success": True}])
    
    with patch('asyncio.sleep') as mock_sleep:
        result = await limiter.make_request(
            context,
            "https://api.xero.com/test",
            "tenant-123",
            method="GET"
        )
    
    assert result == {"success": True}
    assert context.fetch.call_count == 2
    mock_sleep.assert_called_once_with(5)


@pytest.mark.asyncio
async def test_rate_limiter_long_delay_exception():
    """Test that long rate limit delays raise XeroRateLimitExceededException"""
    limiter = XeroRateLimiter(max_wait_time=60, default_retry_delay=10)
    context = Mock()
    
    rate_limit_error = MockRateLimitError(
        "429 Too Many Requests",
        headers={"Retry-After": "120"}  # Exceeds max_wait_time of 60
    )
    context.fetch = AsyncMock(side_effect=rate_limit_error)
    
    with pytest.raises(XeroRateLimitExceededException) as exc_info:
        await limiter.make_request(
            context,
            "https://api.xero.com/test",
            "tenant-123",
            method="GET"
        )
    
    exception = exc_info.value
    assert exception.requested_delay == 120
    assert exception.max_wait_time == 60
    assert exception.tenant_id == "tenant-123"
    assert "exceeds maximum wait time" in str(exception)


@pytest.mark.asyncio
async def test_rate_limiter_exhausted_retries():
    """Test that exhausted retries raise the last error"""
    limiter = XeroRateLimiter(max_retries=2, max_wait_time=60, default_retry_delay=10)
    context = Mock()
    
    rate_limit_error = MockRateLimitError(
        "429 Too Many Requests",
        headers={"Retry-After": "5"}
    )
    context.fetch = AsyncMock(side_effect=rate_limit_error)
    
    with patch('asyncio.sleep'):
        with pytest.raises(MockRateLimitError):
            await limiter.make_request(
                context,
                "https://api.xero.com/test",
                "tenant-123",
                method="GET"
            )
    
    # Should call fetch max_retries + 1 times (initial + retries)
    assert context.fetch.call_count == 3


@pytest.mark.asyncio
async def test_rate_limiter_non_rate_limit_error():
    """Test that non-rate-limit errors are raised immediately without retries"""
    limiter = XeroRateLimiter()
    context = Mock()
    
    other_error = Exception("500 Internal Server Error")
    context.fetch = AsyncMock(side_effect=other_error)
    
    with pytest.raises(Exception) as exc_info:
        await limiter.make_request(
            context,
            "https://api.xero.com/test",
            "tenant-123",
            method="GET"
        )
    
    assert str(exc_info.value) == "500 Internal Server Error"
    context.fetch.assert_called_once()


@pytest.mark.asyncio
async def test_rate_limiter_default_delay_no_header():
    """Test that default delay is used when Retry-After header is missing"""
    limiter = XeroRateLimiter(default_retry_delay=30, max_wait_time=60)
    context = Mock()
    
    # Rate limit error without Retry-After header
    rate_limit_error = MockRateLimitError("429 Too Many Requests")
    context.fetch = AsyncMock(side_effect=[rate_limit_error, {"success": True}])
    
    with patch('asyncio.sleep') as mock_sleep:
        result = await limiter.make_request(
            context,
            "https://api.xero.com/test",
            "tenant-123",
            method="GET"
        )
    
    assert result == {"success": True}
    mock_sleep.assert_called_once_with(30)  # Should use default_retry_delay


@pytest.mark.asyncio
async def test_rate_limiter_invalid_retry_after_header():
    """Test that invalid Retry-After header falls back to default delay"""
    limiter = XeroRateLimiter(default_retry_delay=25, max_wait_time=60)
    context = Mock()
    
    rate_limit_error = MockRateLimitError(
        "429 Too Many Requests",
        headers={"Retry-After": "invalid-value"}
    )
    context.fetch = AsyncMock(side_effect=[rate_limit_error, {"success": True}])
    
    with patch('asyncio.sleep') as mock_sleep:
        result = await limiter.make_request(
            context,
            "https://api.xero.com/test",
            "tenant-123",
            method="GET"
        )
    
    assert result == {"success": True}
    mock_sleep.assert_called_once_with(25)  # Should use default_retry_delay


@pytest.mark.asyncio
async def test_rate_limiter_tenant_header_added():
    """Test that xero-tenant-id header is properly added to requests"""
    limiter = XeroRateLimiter()
    context = Mock()
    context.fetch = AsyncMock(return_value={"success": True})
    
    await limiter.make_request(
        context,
        "https://api.xero.com/test",
        "tenant-123",
        method="GET",
        headers={"Accept": "application/json"}
    )
    
    # Verify the call was made with tenant header added
    context.fetch.assert_called_once_with(
        "https://api.xero.com/test",
        method="GET",
        headers={
            "Accept": "application/json",
            "xero-tenant-id": "tenant-123"
        }
    )


@pytest.mark.asyncio
async def test_find_contact_rate_limit_exception_handling():
    """Test that action handlers properly handle XeroRateLimitExceededException"""
    # Import xero integration lazily to avoid config issues during module import
    from context import xero

    auth = {}
    inputs = {
        "tenant_id": "test-tenant",
        "contact_name": "Test Contact"
    }

    # Mock the rate limiter to raise XeroRateLimitExceededException
    with patch('xero.rate_limiter') as mock_limiter:
        mock_limiter.make_request = AsyncMock(
            side_effect=XeroRateLimitExceededException(
                requested_delay=120,
                max_wait_time=60,
                tenant_id="test-tenant"
            )
        )

        async with ExecutionContext(auth=auth) as context:
            result = await xero.execute_action("find_contact_by_name", inputs, context)

            assert result["success"] is False
            assert result["error_type"] == "rate_limit_exceeded"
            assert result["tenant_id"] == "test-tenant"
            assert result["retry_delay_seconds"] == 120
            assert "exceeds maximum" in result["message"]


@pytest.mark.asyncio
async def test_get_invoices_rate_limit_exception_handling():
    """Test that get_invoices action properly handles XeroRateLimitExceededException"""
    # Import xero integration lazily to avoid config issues during module import
    from context import xero

    auth = {}
    inputs = {
        "tenant_id": "test-tenant",
        "where": "Status==\"AUTHORISED\"",
        "pageSize": 10
    }

    # Mock the rate limiter to raise XeroRateLimitExceededException
    with patch('xero.rate_limiter') as mock_limiter:
        mock_limiter.make_request = AsyncMock(
            side_effect=XeroRateLimitExceededException(
                requested_delay=180,
                max_wait_time=60,
                tenant_id="test-tenant"
            )
        )

        async with ExecutionContext(auth=auth) as context:
            result = await xero.execute_action("get_invoices", inputs, context)

            assert result["success"] is False
            assert result["error_type"] == "rate_limit_exceeded"
            assert result["tenant_id"] == "test-tenant"
            assert result["retry_delay_seconds"] == 180
            assert "exceeds maximum" in result["message"]


@pytest.mark.asyncio
async def test_get_specific_invoice_rate_limit_exception_handling():
    """Test that get_invoices with specific invoice ID properly handles XeroRateLimitExceededException"""
    # Import xero integration lazily to avoid config issues during module import
    from context import xero

    auth = {}
    inputs = {
        "tenant_id": "test-tenant",
        "invoice_id": "243216c5-369e-4056-ac67-05388f86dc81"
    }

    # Mock the rate limiter to raise XeroRateLimitExceededException
    with patch('xero.rate_limiter') as mock_limiter:
        mock_limiter.make_request = AsyncMock(
            side_effect=XeroRateLimitExceededException(
                requested_delay=90,
                max_wait_time=60,
                tenant_id="test-tenant"
            )
        )

        async with ExecutionContext(auth=auth) as context:
            result = await xero.execute_action("get_invoices", inputs, context)

            assert result["success"] is False
            assert result["error_type"] == "rate_limit_exceeded"
            assert result["tenant_id"] == "test-tenant"
            assert result["retry_delay_seconds"] == 90
            assert "exceeds maximum" in result["message"]


@pytest.mark.asyncio
async def test_attach_file_to_invoice_with_base64():
    """Test that attach_file_to_invoice properly handles base64 encoded file data"""
    # Import xero integration lazily to avoid config issues during module import
    from context import xero

    # Create test file content and encode as base64
    test_content = b"Test PDF content - this is a mock PDF file"
    base64_content = base64.b64encode(test_content).decode('utf-8')

    auth = {}
    inputs = {
        "tenant_id": "test-tenant",
        "invoice_id": "test-invoice-123",
        "file_name": "test-attachment.pdf",
        "file_data": base64_content,
        "content_type": "application/pdf",
        "include_online": True
    }

    # Mock the rate limiter to return a successful response
    with patch('xero.rate_limiter') as mock_limiter:
        mock_limiter.make_request = AsyncMock(
            return_value={
                "Attachments": [{
                    "AttachmentID": "test-attachment-id",
                    "FileName": "test-attachment.pdf",
                    "Url": "https://api.xero.com/api.xro/2.0/Invoices/test-invoice-123/Attachments/test-attachment.pdf",
                    "MimeType": "application/pdf",
                    "ContentLength": len(test_content)
                }]
            }
        )

        async with ExecutionContext(auth=auth) as context:
            result = await xero.execute_action("attach_file_to_invoice", inputs, context)

            # Verify the attachment was successful
            assert "Attachments" in result
            assert len(result["Attachments"]) == 1
            assert result["Attachments"][0]["FileName"] == "test-attachment.pdf"
            assert result["Attachments"][0]["MimeType"] == "application/pdf"
            assert result["Attachments"][0]["ContentLength"] == len(test_content)

            # Verify the rate limiter was called with decoded bytes
            mock_limiter.make_request.assert_called_once()
            call_args = mock_limiter.make_request.call_args

            # Check that the data parameter contains the decoded bytes
            assert call_args[1]["data"] == test_content
            assert call_args[1]["method"] == "POST"
            assert "application/pdf" in call_args[1]["headers"]["Content-Type"]


@pytest.mark.asyncio
async def test_attach_file_to_bill_with_base64():
    """Test that attach_file_to_bill properly handles base64 encoded file data"""
    # Import xero integration lazily to avoid config issues during module import
    from context import xero

    # Create test file content and encode as base64
    test_content = b"Test invoice content - this is a mock invoice file"
    base64_content = base64.b64encode(test_content).decode('utf-8')

    auth = {}
    inputs = {
        "tenant_id": "test-tenant",
        "bill_id": "test-bill-456",
        "file_name": "supplier-invoice.pdf",
        "file_data": base64_content,
        "content_type": "application/pdf"
    }

    # Mock the rate limiter to return a successful response
    with patch('xero.rate_limiter') as mock_limiter:
        mock_limiter.make_request = AsyncMock(
            return_value={
                "Attachments": [{
                    "AttachmentID": "test-bill-attachment-id",
                    "FileName": "supplier-invoice.pdf",
                    "Url": "https://api.xero.com/api.xro/2.0/Invoices/test-bill-456/Attachments/supplier-invoice.pdf",
                    "MimeType": "application/pdf",
                    "ContentLength": len(test_content)
                }]
            }
        )

        async with ExecutionContext(auth=auth) as context:
            result = await xero.execute_action("attach_file_to_bill", inputs, context)

            # Verify the attachment was successful
            assert "Attachments" in result
            assert len(result["Attachments"]) == 1
            assert result["Attachments"][0]["FileName"] == "supplier-invoice.pdf"
            assert result["Attachments"][0]["ContentLength"] == len(test_content)

            # Verify the rate limiter was called with decoded bytes
            mock_limiter.make_request.assert_called_once()
            call_args = mock_limiter.make_request.call_args

            # Check that the data parameter contains the decoded bytes
            assert call_args[1]["data"] == test_content
            assert call_args[1]["method"] == "POST"


if __name__ == "__main__":
    asyncio.run(main())<|MERGE_RESOLUTION|>--- conflicted
+++ resolved
@@ -1,10 +1,7 @@
 # Test for Xero Accounting integration
 import asyncio
 import pytest
-<<<<<<< HEAD
 import base64
-=======
->>>>>>> f760b9c2
 from unittest.mock import Mock, AsyncMock, patch
 from context import xero
 from autohive_integrations_sdk import ExecutionContext
@@ -144,8 +141,8 @@
 
     print("\n4. Testing aged payables with tenant ID...")
     await test_get_aged_payables_with_specific_tenant()
-    
-    print("\n3. Running rate limiting tests...")
+
+    print("\n5. Running rate limiting tests...")
     print("To run rate limiting tests, use: pytest tests/test_xero.py -v")
 
 # ---- Rate Limiting Tests ----
@@ -382,17 +379,6 @@
             assert result["tenant_id"] == "test-tenant"
             assert result["retry_delay_seconds"] == 120
             assert "exceeds maximum" in result["message"]
-
-
-    print("\n5. Running rate limiting tests...")
-    print("To run rate limiting tests, use: pytest tests/test_xero.py -v")
-
-# ---- Rate Limiting Tests ----
-
-class MockResponse:
-    """Mock response object for testing"""
-    def __init__(self, headers=None):
-        self.headers = headers or {}
 
 
 class MockRateLimitError(Exception):
